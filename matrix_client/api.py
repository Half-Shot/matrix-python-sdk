--- conflicted
+++ resolved
@@ -189,9 +189,6 @@
             self.get_text_body(text_content)
         )
 
-<<<<<<< HEAD
-    def get_text_body(self, text, msgtype="m.text"):
-=======
     def send_emote(self, room_id, text_content):
         """Perform /rooms/$room_id/send/m.room.message with m.emote msgtype
 
@@ -267,8 +264,7 @@
         """
         return self._send("GET", "/rooms/" + room_id + "/state")
 
-    def get_text_body(self, text):
->>>>>>> 61b1888f
+    def get_text_body(self, text, msgtype="m.text"):
         return {
             "msgtype": msgtype,
             "body": text
