# -*- coding: utf-8 -*-
# Copyright 2015 OpenMarket Ltd
#
# Licensed under the Apache License, Version 2.0 (the "License");
# you may not use this file except in compliance with the License.
# You may obtain a copy of the License at
#
#     http://www.apache.org/licenses/LICENSE-2.0
#
# Unless required by applicable law or agreed to in writing, software
# distributed under the License is distributed on an "AS IS" BASIS,
# WITHOUT WARRANTIES OR CONDITIONS OF ANY KIND, either express or implied.
# See the License for the specific language governing permissions and
# limitations under the License.
from .api import MatrixHttpApi, MatrixRequestError, MatrixUnexpectedResponse
from threading import Thread
import sys
# TODO: Finish implementing this.


class MatrixClient(object):
    """
    The client API for Matrix. For the raw HTTP calls, see MatrixHttpApi.

    Usage (new user):
        client = MatrixClient("https://matrix.org")
        token = client.register_with_password(username="foobar",
            password="monkey")
        room = client.create_room("myroom")
        room.send_image(file_like_object)

    Usage (logged in):
        client = MatrixClient("https://matrix.org", token="foobar")
        rooms = client.get_rooms()  # NB: From initial sync
        client.add_listener(func)  # NB: event stream callback
        rooms[0].add_listener(func)  # NB: callbacks just for this room.
        room = client.join_room("#matrix:matrix.org")
        response = room.send_text("Hello!")
        response = room.kick("@bob:matrix.org")

    Incoming event callbacks (scopes):

        def user_callback(user, incoming_event):
            pass

        def room_callback(room, incoming_event):
            pass

        def global_callback(incoming_event):
            pass

    """

    def __init__(self, base_url, token=None, valid_cert_check=True):
        """ Create a new Matrix Client object.

        Args:
            base_url (string): The url of the HS preceding /_matrix.
                e.g. (ex: https://localhost:8008 )
            token (Optional[string]): If you have an access token
                supply it here.
            valid_cert_check (Optional[bool]): Check the homeservers
                certificate on connections?

        Returns:
            MatrixClient

        Raises:
            MatrixRequestError
        """
        self.api = MatrixHttpApi(base_url, token)
        self.api.validate_certificate(valid_cert_check)
        self.listeners = []
        self.rooms = {
            # room_id: Room
        }
        if token:
            self._sync()

    def register_with_password(self, username, password, limit=1):
        """ Register for a new account on this HS.

        Args:
            username (string): Account username
            password (string): Account password
            limit (int): How many messages to return when syncing.

        Returns:
            string: Access Token

        Raises:
            MatrixRequestError
        """
        response = self.api.register(
            "m.login.password", user=username, password=password
        )
        self.user_id = response["user_id"]
        self.token = response["access_token"]
        self.hs = response["home_server"]
        self.api.token = self.token
        self._sync(limit)
        return self.token

    def login_with_password(self, username, password, limit=1):
        """ Login to the homeserver.

        Args:
            username (string): Account username
            password (string): Account password
            limit (int): How many messages to return when syncing.

        Returns:
            string: Access token

        Raises:
            MatrixRequestError
        """
        response = self.api.login(
            "m.login.password", user=username, password=password
        )
        self.user_id = response["user_id"]
        self.token = response["access_token"]
        self.hs = response["home_server"]
        self.api.token = self.token
        self._sync(limit)
        return self.token

    def create_room(self, alias=None, is_public=False, invitees=()):
        """ Create a new room on the homeserver.

        Args:
            alias (string): The canonical_alias of the room.
            is_public (bool):  The public/private visibility of the room.
            invitees (string[]): A set of user ids to invite into the room.

        Returns:
            Room

        Raises:
            MatrixRequestError
        """
        response = self.api.create_room(alias, is_public, invitees)
        return self._mkroom(response["room_id"])

    def join_room(self, room_id_or_alias):
        """ Join a room.

        Args:
            room_id_or_alias (string): Room ID or an alias.

        Raises:
            MatrixRequestError
        """
        response = self.api.join_room(room_id_or_alias)
        room_id = (
            response["room_id"] if "room_id" in response else room_id_or_alias
        )
        return self._mkroom(room_id)

    def get_rooms(self):
        """ Return a list of Room objects that the user has joined.

        Returns:
            Room[]: Rooms the user has joined.

        """
        return self.rooms

    def add_listener(self, callback):
        """ Add a listener that will send a callback when the client recieves
            an event.
        Args:
            callback (func(roomchunk)): Callback called when an event arrives.
        """
        self.listeners.append(callback)

    def listen_for_events(self, timeout=30000):
        """ Listen once for events. Use listen_forever to block indefinitely.

        Args:
            timeout (int): How long to poll the Home Server for before
                           retrying.
        """
        response = self.api.event_stream(self.end, timeout)
        self.end = response["end"]

        for chunk in response["chunk"]:
            for listener in self.listeners:
                listener(chunk)
            if "room_id" in chunk:
                if chunk["room_id"] not in self.rooms:
                    self._mkroom(chunk["room_id"])
                self.rooms[chunk["room_id"]].events.append(chunk)
                for listener in self.rooms[chunk["room_id"]].listeners:
                    listener(chunk)

    def listen_forever(self, timeout=30000):
        """ Keep listening for events forever.

        Args:
            timeout (int): How long to poll the Home Server for before
                           retrying.
        """
        while(True):
            self.listen_for_events(timeout)

    def start_listener_thread(self, timeout=30000):
        """ Start a listener thread to listen for events in the background.

        Args:
            timeout (int): How long to poll the Home Server for before
                           retrying.
        """
        try:
            thread = Thread(target=self.listen_forever, args=(timeout, ))
            thread.daemon = True
            thread.start()
        except:
            e = sys.exc_info()[0]
            print("Error: unable to start thread. " + str(e))

    def upload(self, content, content_type):
        """ Upload content to the home server and recieve a MXC url.

        Args:
            content (bytes): The data of the content.
            content_type (string): The mimetype of the content.

        Raises:
            MatrixUnexpectedResponse: If the homeserver gave a strange response
            MatrixRequestError: If the upload failed for some reason.
        """
        try:
            response = self.api.media_upload(content, content_type)
            if "content_uri" in response:
                return response["content_uri"]
            else:
                raise MatrixUnexpectedResponse(
                    "The upload was successful, but content_uri wasn't found."
                )
        except MatrixRequestError as e:
            raise MatrixRequestError(
                code=e.code,
                content="Upload failed: %s" % e
            )

    def _mkroom(self, room_id):
        self.rooms[room_id] = Room(self, room_id)
        return self.rooms[room_id]

    def _process_state_event(self, state_event, current_room):
        if "type" not in state_event:
            return  # Ignore event

        etype = state_event["type"]

        if etype == "m.room.name":
            current_room.name = state_event["content"]["name"]
        elif etype == "m.room.topic":
            current_room.topic = state_event["content"]["topic"]
        elif etype == "m.room.aliases":
            current_room.aliases = state_event["content"]["aliases"]

    def _sync(self, limit=1):
        response = self.api.initial_sync(limit)
        try:
            self.end = response["end"]
            for room in response["rooms"]:
                self._mkroom(room["room_id"])

                current_room = self.get_rooms()[room["room_id"]]
                for chunk in room["messages"]["chunk"]:
                    current_room.events.append(chunk)

                for state_event in room["state"]:
                    self._process_state_event(state_event, current_room)

        except KeyError:
            pass

    def get_user(self, user_id):
        """ Return a User by their id.
            NOTE: This function only returns a user object, it does not verify
            the user with the Home Server.

        Args:
            user_id (string): The matrix user id of a user.
        """
        return User(self.api, user_id)


class Room(object):
    """ The Room class can be used to call room specific functions
        after joining a room from the Client.
    """
    def __init__(self, client, room_id):
        """ Create a blank Room object.
            NOTE: This should ideally be called from within the Client.
            NOTE: This does not verify the room with the Home Server.
        """
        self.room_id = room_id
        self.client = client
        self.listeners = []
        self.events = []
        self.name = None
        self.aliases = []
        self.topic = None

    def send_text(self, text):
        """ Send a plain text message to the room.

        Args:
            text (string): The message to send
        """
        return self.client.api.send_message(self.room_id, text)

    def send_emote(self, text):
        """ Send a emote (/me style) message to the room.

        Args:
            text (string): The message to send
        """
        return self.client.api.send_emote(self.room_id, text)

<<<<<<< HEAD
=======
    def send_notice(self, text):
        return self.client.api.send_notice(self.room_id, text)

    # See http://matrix.org/docs/spec/r0.0.1/client_server.html#m-image for the
    # imageinfo args.
>>>>>>> 384a0a79
    def send_image(self, url, name, **imageinfo):
        """ Send a pre-uploaded image to the room.
        See http://matrix.org/docs/spec/r0.0.1/client_server.html#m-image
        for imageinfo

        Args:
            url (string): The mxc url of the image.
            name (string): The filename of the image.
            imageinfo (): Extra information aboutt
        """
        return self.client.api.send_content(
            self.room_id, url, name, "m.image",
            extra_information=imageinfo
        )

    def add_listener(self, callback):
        """ Add a callback handler for events going to this room.

        Args:
            callback (func(roomchunk)): Callback called when an event arrives.
        """
        self.listeners.append(callback)

    def get_events(self):
        """ Get the most recent events for this room.

        Returns:
            events
        """
        return self.events

    def invite_user(self, user_id):
        """ Invite a user to this room

        Args:
            user_id (string): The matrix user id of a user.

        Returns:
                boolean: The invitation was sent.
        """
        try:
            self.client.api.invite_user(self.room_id, user_id)
            return True
        except MatrixRequestError:
            return False

    def kick_user(self, user_id, reason=""):
        """ Kick a user from this room

        Args:
            user_id (string): The matrix user id of a user.

        Returns:
                boolean: The user was kicked.
        """
        try:
            self.client.api.kick_user(self.room_id, user_id)
            return True
        except MatrixRequestError:
            return False

    def ban_user(self, user_id, reason):
        """ Ban a user from this room

        Args:
            user_id (string): The matrix user id of a user.
            reason  (string): A reason for banning the user.

        Returns:
                boolean: The user was banned.
        """
        try:
            self.client.api.ban_user(self.room_id, user_id, reason)
            return True
        except MatrixRequestError:
            return False

    def leave(self):
        """ Leave the room.

        Returns:
                boolean: Leaving the room was successful.
        """
        try:
            self.client.api.leave_room(self.room_id)
            self.client.rooms.remove(self.room_id)
            return True
        except MatrixRequestError:
            return False

    def update_room_name(self):
        """ Get room name

        Returns:
                boolean: True if the room name changed, False if not
        """
        try:
            response = self.client.api.get_room_name(self.room_id)
            if "name" in response and response["name"] != self.name:
                self.name = response["name"]
                return True
            else:
                return False
        except MatrixRequestError:
            return False

    def update_room_topic(self):
        """ Get room topic

        Returns:
                boolean: True if the topic changed, False if not
        """
        try:
            response = self.client.api.get_room_topic(self.room_id)
            if "topic" in response and response["topic"] != self.topic:
                self.topic = response["topic"]
                return True
            else:
                return False
        except MatrixRequestError:
            return False

    def update_aliases(self):
        """ Get aliases information from room state

        Returns:
                boolean: True if the aliases changed, False if not
        """
        try:
            response = self.client.api.get_room_state(self.room_id)
            for chunk in response:
                if "content" in chunk and "aliases" in chunk["content"]:
                    if chunk["content"]["aliases"] != self.aliases:
                        self.aliases = chunk["content"]["aliases"]
                        return True
                    else:
                        return False
        except MatrixRequestError:
            return False


class User(object):
    """
    The User class can be used to call user specific functions.
    """

    def __init__(self, api, user_id):
        self.user_id = user_id
        self.api = api

    def get_display_name(self):
        """ Get this users display name.

        Returns:
                string: Display Name
        """
        return self.api.get_display_name(self.user_id)

    def set_display_name(self, display_name):
        """ Set this users display name.

        Args:
                display_name (string): Display Name
        """
        return self.api.set_display_name(self.user_id, display_name)

    def get_avatar_url(self):
        mxcurl = self.api.get_avatar_url(self.user_id)
        url = self.api.get_download_url(mxcurl)
        return url

    def set_avatar_url(self, avatar_url):
        """ Set this users avatar.

        Args:
                avatar_url (string): mxc url from previously uploaded
        """
        return self.api.set_avatar_url(self.user_id, avatar_url)<|MERGE_RESOLUTION|>--- conflicted
+++ resolved
@@ -322,14 +322,12 @@
         """
         return self.client.api.send_emote(self.room_id, text)
 
-<<<<<<< HEAD
-=======
     def send_notice(self, text):
         return self.client.api.send_notice(self.room_id, text)
 
     # See http://matrix.org/docs/spec/r0.0.1/client_server.html#m-image for the
     # imageinfo args.
->>>>>>> 384a0a79
+
     def send_image(self, url, name, **imageinfo):
         """ Send a pre-uploaded image to the room.
         See http://matrix.org/docs/spec/r0.0.1/client_server.html#m-image
